--- conflicted
+++ resolved
@@ -72,8 +72,5 @@
 .cache
 notebook
 build
-<<<<<<< HEAD
 openvr
-=======
-dist
->>>>>>> 822ff1a7
+dist