--- conflicted
+++ resolved
@@ -30,14 +30,11 @@
 from cube2equi import find_corresponding_pixel
 from transfer import transfer2
 
-<<<<<<< HEAD
 from profiler import Profiler
 from multiprocessing.dummy import Process
-=======
 
 PHYSICS_FIRST = True
 
->>>>>>> 867c4aed
 class InImg(object):
     def __init__(self):
         self.grid = 768
@@ -83,9 +80,9 @@
     n = ho/3
 
     # Create new image with width w, and height h
-<<<<<<< HEAD
     # outimg = np.zeros((h,w,1)) #.astype(np.uint8)
-=======
+    '''
+    # PHYSICS
     outimg = np.zeros((h,w,1)) #.astype(np.uint8)
 
     in_imgs = None
@@ -96,47 +93,15 @@
 
     # For each pixel in output image find colour value from input image
     #print(outimg.shape)
->>>>>>> 867c4aed
+    '''
 
     # todo: for some reason the image is flipped 180 degrees
     transfer2(img_array, coords, h, w, outimg)
 
     # return outimg
 
-<<<<<<< HEAD
-
-
-def showpoints(imgs, depths, poses, model, target, tdepth, target_pose):
-    global mousex,mousey,changed
-    global pitch,yaw,x,y,z,roll
-    global fps
-
-    showsz = target.shape[0]
-    rotation = np.array([[0,1,0,0],[0,0,1,0],[-1,0,0,0],[0,0,0,1]])
-    print('target pose', target_pose)
-
-
-    show=np.zeros((showsz,showsz * 2,3),dtype='uint8')
-    target_depth = np.zeros((showsz,showsz * 2)).astype(np.int32)
-
-    #target_depth[:] = (tdepth[:,:,0] * 12800).astype(np.int32)
-    #from IPython import embed; embed()
-    overlay = False
-    show_depth = False
-    cv2.namedWindow('show3d')
-    cv2.namedWindow('target depth')
-
-    cv2.moveWindow('show3d',0,0)
-    cv2.setMouseCallback('show3d',onmouse)
-
-    imgv = Variable(torch.zeros(1,3, showsz, showsz*2), volatile=True).cuda()
-    maskv = Variable(torch.zeros(1,1, showsz, showsz*2), volatile=True).cuda()
-
-    cpose = np.eye(4)
-
-    def render(imgs, depths, pose, model, poses, opengl_arr):
-        global fps
-=======
+
+
 def mat_to_posi_xyz(cpose):
     return cpose[:3, -1]
 
@@ -318,20 +283,14 @@
 
         return cpose
         
-
-
-    def render(self, imgs, depths, pose, model, poses, target_pose, show, target_depth):
->>>>>>> 867c4aed
+    def render(self, imgs, depths, pose, model, poses, target_pose, show, target_depth, opengl_arr):
         t0 = time.time()
 
         v_cam2world = target_pose.dot(poses[0])
         p = (v_cam2world).dot(np.linalg.inv(pose))
-<<<<<<< HEAD
-        p = p.dot(np.linalg.inv(rotation))
-
-        print("Sending request ...")
-        #s = mat_to_str(p2)
-        s = mat_to_str(p)#v_cam2world)
+
+        p = p.dot(np.linalg.inv(self.rotation_const))
+        s = mat_to_str(p)
 
         '''
         p = pose.dot(np.linalg.inv(poses[0])) #.dot(target_pose)
@@ -350,8 +309,8 @@
 
 
         with Profiler("Depth request round-trip"):        
-            socket.send(s)
-            message = socket.recv()
+            socket_mist.send(s)
+            message = socket_mist.recv()
 
         with Profiler("Read from framebuffer and make pano"):  
             # data = np.array(np.frombuffer(message, dtype=np.float32)).reshape((6, 768, 768, 1))
@@ -363,12 +322,63 @@
             w = 2*h
             n = ho/3
             opengl_arr = np.array(np.frombuffer(message, dtype=np.float32)).reshape((h, w))
+            '''
+            PHYSICS
+            data = np.array(np.frombuffer(message, dtype=np.float32)).reshape((6, 768, 768, 1))
+            ## For some reason, the img passed back from opengl is upside down.
+            ## This is still yet to be debugged
+            data = data[:, ::-1,::,:]
+            img_array = []
+            for i in range(6):
+                img_array.append(data[i])
+
+            img_array2 = [img_array[0], img_array[1], img_array[2], img_array[3], img_array[4], img_array[5]]
+
+            opengl_arr = convert_array(np.array(img_array2))
+            opengl_arr = opengl_arr[::, ::]
+
+            opengl_arr_err  = opengl_arr == 0
+
+
+            opengl_arr_show = (opengl_arr * 3500.0 / 128).astype(np.uint8)
+            opengl_arr_show[opengl_arr_err[:, :, 0], 1:3] = 0
+            opengl_arr_show[opengl_arr_err[:, :, 0], 0] = 255
+            cv2.imshow('target depth',opengl_arr_show)
+            '''
 
         def render_depth(opengl_arr):
             with Profiler("Render Depth"):  
                 cv2.imshow('target depth', opengl_arr/16.)
 
         def render_pc(opengl_arr):
+              '''
+              PHYSICS
+              #from IPython import embed; embed()
+              #target_depth[:, :, 0] = (opengl_arr[:,:,0] * 100).astype(np.int32)
+              target_depth[:, :] = (opengl_arr[:,:,0] * 100).astype(np.int32)
+
+              print("images type", depths[0].dtype, "opengl type", opengl_arr.dtype)
+              print("images: min", np.min(depths) * 12800, "mean", np.mean(depths) * 12800, "max", np.max(depths) * 12800)
+              '''
+              for i in range(len(imgs)):
+                  imgs[i][depths[i] * 12800 > 100] = 0.0
+              '''
+              print('target: min', np.min(target_depth), "mean", np.mean(target_depth), "max", np.max(target_depth))
+
+              show[:] = 0
+              before = time.time()
+              for i in range(len(imgs)):
+                  pose_after = pose.dot(np.linalg.inv(poses[0])).dot(poses[i]).astype(np.float32)
+
+                  dll.render(ct.c_int(imgs[i].shape[0]),
+                             ct.c_int(imgs[i].shape[1]),
+                             imgs[i].ctypes.data_as(ct.c_void_p),
+                             depths[i].ctypes.data_as(ct.c_void_p),
+                             pose_after.ctypes.data_as(ct.c_void_p),
+                             show.ctypes.data_as(ct.c_void_p),
+                             target_depth.ctypes.data_as(ct.c_void_p)
+                            )
+              '''
             with Profiler("Render pointcloud"):
                 scale = 100.  # 512
                 target_depth = np.int32(opengl_arr * scale)
@@ -392,61 +402,6 @@
             Process(target=render_depth, args=(opengl_arr,))]
         [t.start() for t in threads]
         [t.join() for t in threads]
-=======
-        p = p.dot(np.linalg.inv(self.rotation_const))
-        s = mat_to_str(p)
-
-        socket_mist.send(s)
-        message = socket_mist.recv()
-        #print("Received messages")
-        data = np.array(np.frombuffer(message, dtype=np.float32)).reshape((6, 768, 768, 1))
-        ## For some reason, the img passed back from opengl is upside down.
-        ## This is still yet to be debugged
-        data = data[:, ::-1,::,:]
-        img_array = []
-        for i in range(6):
-            img_array.append(data[i])
-
-        img_array2 = [img_array[0], img_array[1], img_array[2], img_array[3], img_array[4], img_array[5]]
-
-        opengl_arr = convert_array(np.array(img_array2))
-        opengl_arr = opengl_arr[::, ::]
-
-        opengl_arr_err  = opengl_arr == 0
-
-       
-        opengl_arr_show = (opengl_arr * 3500.0 / 128).astype(np.uint8)
-        opengl_arr_show[opengl_arr_err[:, :, 0], 1:3] = 0
-        opengl_arr_show[opengl_arr_err[:, :, 0], 0] = 255
-        cv2.imshow('target depth',opengl_arr_show)
-
-        
-        #from IPython import embed; embed()
-        #target_depth[:, :, 0] = (opengl_arr[:,:,0] * 100).astype(np.int32)
-        target_depth[:, :] = (opengl_arr[:,:,0] * 100).astype(np.int32)
-        
-        print("images type", depths[0].dtype, "opengl type", opengl_arr.dtype)
-        print("images: min", np.min(depths) * 12800, "mean", np.mean(depths) * 12800, "max", np.max(depths) * 12800)
-        '''
-        for i in range(len(imgs)):
-            imgs[i][depths[i] * 12800 > 100] = 0.0
-        '''
-        print('target: min', np.min(target_depth), "mean", np.mean(target_depth), "max", np.max(target_depth))
-
-        show[:] = 0
-        before = time.time()
-        for i in range(len(imgs)):
-            pose_after = pose.dot(np.linalg.inv(poses[0])).dot(poses[i]).astype(np.float32)
-
-            dll.render(ct.c_int(imgs[i].shape[0]),
-                       ct.c_int(imgs[i].shape[1]),
-                       imgs[i].ctypes.data_as(ct.c_void_p),
-                       depths[i].ctypes.data_as(ct.c_void_p),
-                       pose_after.ctypes.data_as(ct.c_void_p),
-                       show.ctypes.data_as(ct.c_void_p),
-                       target_depth.ctypes.data_as(ct.c_void_p)
-                      )
->>>>>>> 867c4aed
 
             
         if model:
@@ -481,16 +436,10 @@
         #print("Instant chec xyz", x, y, z)
         print("Instant check pose", new_pos)
 
-<<<<<<< HEAD
-            # print('cpose',cpose)
-            depth_buffer = np.zeros(imgs[0].shape[:2], dtype=np.float32)
-            render(imgs, depths, cpose.astype(np.float32), model, poses, depth_buffer)
-            changed = False
-=======
+
     def showpoints(self, imgs, depths, poses, model, target, tdepth, target_pose):
         showsz = target.shape[0]
         #print('target pose', target_pose)
->>>>>>> 867c4aed
 
         v_cam2world = target_pose.dot(poses[0])
         cpose = self.getViewerCpose3D()
@@ -571,7 +520,11 @@
                 ## If PHYSICS_FIRST mode, then collision is already handled
                 ##   inside physics simulator
                 if PHYSICS_FIRST or hasNoCollision(new_posi, new_quat):
-                    self.render(imgs, depths, cpose.astype(np.float32), model, poses, target_pose, show, target_depth)
+                    ## Optimization
+                    #depth_buffer = np.zeros(imgs[0].shape[:2], dtype=np.float32)
+                    #render(imgs, depths, cpose.astype(np.float32), model, poses, depth_buffer)
+                    
+                    self.render(imgs, depths, cpose.astype(np.float32), model, poses, target_pose, show, target_depth, depth_buffer)
                     old_state = [self.x, self.y, self.z, self.roll, self.pitch, self.yaw]
                     old_cpose = np.copy(cpose)
                 else:
@@ -710,29 +663,25 @@
     
     context_mist = zmq.Context()
     print("Connecting to hello world server...")
-<<<<<<< HEAD
-    socket = context.socket(zmq.REQ)
-    socket.connect("tcp://localhost:5555")
+
+    socket_mist = context_mist.socket(zmq.REQ)
+    socket_mist.connect("tcp://localhost:5555")
+    
     print(coords.flatten().dtype)
     with Profiler("Transform coords"):
         new_coords = np.getbuffer(coords.flatten().astype(np.uint32))
     print(coords.shape)
     print("Count: ", coords.flatten().astype(np.uint32).size )
     print("elem [2,3,5]: ", coords[4][2][1] )
-    socket.send(new_coords)
+    socket_mist.send(new_coords)
     print("Sent reordering")
-    message = socket.recv()
+    message = socket_mist.recv()
     print("msg")
-=======
-    socket_mist = context_mist.socket(zmq.REQ)
-    socket_mist.connect("tcp://localhost:5555")
 
     context_phys = zmq.Context()
     socket_phys = context_phys.socket(zmq.REP)
     socket_phys.connect("tcp://localhost:5556")
 
-        
->>>>>>> 867c4aed
     uuids, rts = d.get_scene_info(0)
     #print(uuids, rts)
     print(uuids[idx])
