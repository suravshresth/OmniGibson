--- conflicted
+++ resolved
@@ -86,12 +86,7 @@
             'numpy>=1.13',
             'pybullet==2.4.1',
             'transforms3d>=0.3.1',
-<<<<<<< HEAD
-            'tqdm >= 4',
-            'pyzmq>=16.0.2',
-=======
             'tqdm == 4.19.9',
->>>>>>> 2471fabf
             'Pillow>=4.2.1',
             'matplotlib>=2.1.0',
             'mpi4py>=2.0.0',
@@ -102,11 +97,8 @@
             'aenum',
             'pyopengl==3.1.0',
             'pyopengl-accelerate==3.1.0',
-<<<<<<< HEAD
-=======
             'pyassimp==4.1.3',
             'gputil'
->>>>>>> 2471fabf
     ],
     ext_modules=[CMakeExtension('CppMeshRenderer', sourcedir='gibson2/core/render')],
     cmdclass=dict(build_ext=CMakeBuild),
