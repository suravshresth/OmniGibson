--- conflicted
+++ resolved
@@ -631,14 +631,6 @@
 
     // Load & convert equirectangular environment map to a cubemap texture.
     {
-<<<<<<< HEAD
-        GLuint equirectToCubeProgram = linkProgram({
-                                                           compileShader(shader_path + "\\450\\equirect2cube_cs.glsl",
-                                                                         GL_COMPUTE_SHADER)
-                                                   });
-
-=======
->>>>>>> 7761c068
         envTextureEquirect = createTexture(Image::fromFile(env_texture_filename, 3), GL_RGB, GL_RGB16F, 1);
         glUseProgram(equirectToCubeProgram);
         glBindTextureUnit(0, envTextureEquirect.id);
@@ -648,15 +640,7 @@
     }
     glGenerateTextureMipmap(envTextureUnfiltered.id);
     {
-<<<<<<< HEAD
-        GLuint spmapProgram = linkProgram({
-                                                  compileShader(shader_path + "\\450\\spmap_cs.glsl", GL_COMPUTE_SHADER)
-                                          });
-
-        m_envTexture = createTexture(GL_TEXTURE_CUBE_MAP, kEnvMapSize, kEnvMapSize, GL_RGBA16F, 0);
-=======
         envTexture = createTexture(GL_TEXTURE_CUBE_MAP, kEnvMapSize, kEnvMapSize, GL_RGBA16F, 0);
->>>>>>> 7761c068
 
         // Copy 0th mipmap level into destination environment map.
         glCopyImageSubData(envTextureUnfiltered.id, GL_TEXTURE_CUBE_MAP, 0, 0, 0, 0,
@@ -679,16 +663,7 @@
     glDeleteTextures(1, &envTextureUnfiltered.id);
     // Compute diffuse irradiance cubemap.
     {
-<<<<<<< HEAD
-        GLuint irmapProgram = linkProgram({
-                                                  compileShader(shader_path + "\\450\\irmap_cs.glsl", GL_COMPUTE_SHADER)
-                                          });
-
-        m_irmapTexture = createTexture(GL_TEXTURE_CUBE_MAP, kIrradianceMapSize, kIrradianceMapSize, GL_RGBA16F, 1);
-
-=======
         irmapTexture = createTexture(GL_TEXTURE_CUBE_MAP, kIrradianceMapSize, kIrradianceMapSize, GL_RGBA16F, 1);
->>>>>>> 7761c068
         glUseProgram(irmapProgram);
         glBindTextureUnit(0, envTexture.id);
         glBindImageTexture(0, irmapTexture.id, 0, GL_TRUE, 0, GL_WRITE_ONLY, GL_RGBA16F);
@@ -698,19 +673,9 @@
 
     // Compute Cook-Torrance BRDF 2D LUT for split-sum approximation.
     {
-<<<<<<< HEAD
-        GLuint spBRDFProgram = linkProgram({
-                                                   compileShader(shader_path + "\\450\\spbrdf_cs.glsl", GL_COMPUTE_SHADER)
-                                           });
-
-        m_spBRDF_LUT = createTexture(GL_TEXTURE_2D, kBRDF_LUT_Size, kBRDF_LUT_Size, GL_RG16F, 1);
-        glTextureParameteri(m_spBRDF_LUT.id, GL_TEXTURE_WRAP_S, GL_CLAMP_TO_EDGE);
-        glTextureParameteri(m_spBRDF_LUT.id, GL_TEXTURE_WRAP_T, GL_CLAMP_TO_EDGE);
-=======
         spBRDF_LUT = createTexture(GL_TEXTURE_2D, kBRDF_LUT_Size, kBRDF_LUT_Size, GL_RG16F, 1);
         glTextureParameteri(spBRDF_LUT.id, GL_TEXTURE_WRAP_S, GL_CLAMP_TO_EDGE);
         glTextureParameteri(spBRDF_LUT.id, GL_TEXTURE_WRAP_T, GL_CLAMP_TO_EDGE);
->>>>>>> 7761c068
 
         glUseProgram(spBRDFProgram);
         glBindImageTexture(0, spBRDF_LUT.id, 0, GL_FALSE, 0, GL_WRITE_ONLY, GL_RG16F);
