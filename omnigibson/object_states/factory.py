--- conflicted
+++ resolved
@@ -1,51 +1,6 @@
 import networkx as nx
 
 from omnigibson.object_states import *
-<<<<<<< HEAD
-from omnigibson.object_states.object_state_base import BaseObjectState
-
-_ALL_STATES = frozenset(
-    [
-        AABB,
-        Burnt,
-        ContactBodies,
-        ContactParticles,
-        Cooked,
-        Covered,
-        Heated,
-        AttachedTo,
-        Frozen,
-        HeatSourceOrSink,
-        HorizontalAdjacency,
-        Inside,
-        MaxTemperature,
-        NextTo,
-        OnFire,
-        OnTop,
-        Open,
-        Overlaid,
-        ParticleApplier,
-        ParticleRemover,
-        ParticleSink,
-        ParticleSource,
-        Pose,
-        Saturated,
-        Sliced,
-        Slicer,
-        Temperature,
-        ToggledOn,
-        Touching,
-        Under,
-        VerticalAdjacency,
-        Filled,
-        Folded,
-        Unfolded,
-        FoldedLevel,
-        Draped,
-    ]
-)
-=======
->>>>>>> 4fa2e6ba
 
 _ABILITY_TO_STATE_MAPPING = {
     "attachable": [AttachedTo],
@@ -69,14 +24,8 @@
     "sliceable": [],
     "slicer": [],
     "toggleable": [ToggledOn],
-<<<<<<< HEAD
-    "fillable": [Filled],
     "cloth": [Folded, Unfolded, Overlaid, Draped],
-=======
     "fillable": [Filled, Contains],
-    "foldable": [Folded],
-    "unfoldable": [Unfolded],
->>>>>>> 4fa2e6ba
 }
 
 _DEFAULT_STATE_SET = frozenset(
